#!/bin/bash

# This script runs e2e tests on the AWS Load Balancer Controller

set -e

SECONDS=0
SCRIPT_DIR="$( cd "$( dirname "${BASH_SOURCE[0]}" )" >/dev/null 2>&1 && pwd )"
echo "Running AWS Load Balancer Controller e2e tests with the following variables
KUBE_CONFIG_PATH: $KUBE_CONFIG_PATH
CLUSTER_NAME: $CLUSTER_NAME
REGION: $REGION
IP_FAMILY: ${IP_FAMILY:-"IPv4"}
OS_OVERRIDE: $OS_OVERRIDE"

function toggle_windows_scheduling(){
  schedule=$1
  nodes=$(kubectl get nodes -l kubernetes.io/os=windows | tail -n +2 | cut -d' ' -f1)
  for n in $nodes
  do
    kubectl $schedule $n
  done
}

if [[ -z "${OS_OVERRIDE}" ]]; then
  OS_OVERRIDE=linux
fi

GET_CLUSTER_INFO_CMD="aws eks describe-cluster --name $CLUSTER_NAME --region $REGION"

if [[ -z "${ENDPOINT}" ]]; then
  CLUSTER_INFO=$($GET_CLUSTER_INFO_CMD)
else
  CLUSTER_INFO=$($GET_CLUSTER_INFO_CMD --endpoint $ENDPOINT)
fi

echo "Cordon off windows nodes"
toggle_windows_scheduling "cordon"

VPC_ID=$(echo $CLUSTER_INFO | jq -r '.cluster.resourcesVpcConfig.vpcId')
ACCOUNT_ID=$(aws sts get-caller-identity | jq -r '.Account')

echo "VPC ID: $VPC_ID"

eksctl utils associate-iam-oidc-provider \
    --region $REGION \
    --cluster $CLUSTER_NAME \
    --approve

echo "Creating AWSLoadbalancerController IAM Policy"
curl -o iam-policy.json https://raw.githubusercontent.com/kubernetes-sigs/aws-load-balancer-controller/v2.2.1/docs/install/iam_policy.json

aws iam create-policy \
    --policy-name AWSLoadBalancerControllerIAMPolicy \
    --policy-document file://iam-policy.json || true

echo "Creating IAM serviceaccount"
eksctl create iamserviceaccount \
--cluster=$CLUSTER_NAME \
--namespace=kube-system \
--name=aws-load-balancer-controller \
--attach-policy-arn=arn:aws:iam::$ACCOUNT_ID:policy/AWSLoadBalancerControllerIAMPolicy \
--override-existing-serviceaccounts \
--approve || true

echo "Update helm repo eks"
helm repo add eks https://aws.github.io/eks-charts

helm repo update

echo "Install TargetGroupBinding CRDs"
kubectl apply -k "github.com/aws/eks-charts/stable/aws-load-balancer-controller//crds?ref=master"

echo "Install aws-load-balancer-controller"
helm upgrade -i aws-load-balancer-controller eks/aws-load-balancer-controller -n kube-system --set clusterName=$CLUSTER_NAME --set serviceAccount.create=false --set serviceAccount.name=aws-load-balancer-controller --set region=$REGION --set vpcId=$VPC_ID

#Start the test
<<<<<<< HEAD
echo "Starting the ginkgo test suite"
if [ "$IP_FAMILY" == "IPv4"  ]; then
  (cd $SCRIPT_DIR && CGO_ENABLED=0 GOOS=$OS_OVERRIDE ginkgo -v -r --timeout 60m --failOnPending -- --kubeconfig=$KUBE_CONFIG_PATH --cluster-name=$CLUSTER_NAME --aws-region=$REGION --aws-vpc-id=$VPC_ID --ip-family=$IP_FAMILY || true)
elif [ "$IP_FAMILY" == "IPv6"  ]; then
  (cd $SCRIPT_DIR && CGO_ENABLED=0 GOOS=$OS_OVERRIDE ginkgo --skip="instance" -v -r --timeout 60m --failOnPending -- --kubeconfig=$KUBE_CONFIG_PATH --cluster-name=$CLUSTER_NAME --aws-region=$REGION --aws-vpc-id=$VPC_ID --ip-family=$IP_FAMILY || true)
else
  echo "Invalid IP_FAMILY input, choose from IPv4 or IPv6 only"
  exit
fi
=======
echo "Starting the ginkgo test suite" 

(cd $SCRIPT_DIR && CGO_ENABLED=0 GOOS=$OS_OVERRIDE ginkgo -v -r --timeout 60m --fail-on-pending -- --kubeconfig=$KUBE_CONFIG_PATH --cluster-name=$CLUSTER_NAME --aws-region=$REGION --aws-vpc-id=$VPC_ID || true)
>>>>>>> 02e98874

# tail=-1 is added so that no logs are truncated
# https://github.com/kubernetes/kubectl/issues/812
echo "Fetch most recent aws-load-balancer-controller logs"
kubectl logs -l app.kubernetes.io/name=aws-load-balancer-controller --container aws-load-balancer-controller --tail=-1 -n kube-system

echo "Delete aws-load-balancer-controller"
helm delete aws-load-balancer-controller -n kube-system --timeout=10m || true

echo "Delete iamserviceaccount"
eksctl delete iamserviceaccount --name aws-load-balancer-controller --namespace kube-system --cluster $CLUSTER_NAME --timeout=10m || true

echo "Delete TargetGroupBinding CRDs"
kubectl delete -k "github.com/aws/eks-charts/stable/aws-load-balancer-controller//crds?ref=master" --timeout=10m || true

echo "Uncordon windows nodes"
toggle_windows_scheduling "uncordon"

echo "Successfully finished the test suite $(($SECONDS / 60)) minutes and $(($SECONDS % 60)) seconds"<|MERGE_RESOLUTION|>--- conflicted
+++ resolved
@@ -75,21 +75,15 @@
 helm upgrade -i aws-load-balancer-controller eks/aws-load-balancer-controller -n kube-system --set clusterName=$CLUSTER_NAME --set serviceAccount.create=false --set serviceAccount.name=aws-load-balancer-controller --set region=$REGION --set vpcId=$VPC_ID
 
 #Start the test
-<<<<<<< HEAD
 echo "Starting the ginkgo test suite"
 if [ "$IP_FAMILY" == "IPv4"  ]; then
-  (cd $SCRIPT_DIR && CGO_ENABLED=0 GOOS=$OS_OVERRIDE ginkgo -v -r --timeout 60m --failOnPending -- --kubeconfig=$KUBE_CONFIG_PATH --cluster-name=$CLUSTER_NAME --aws-region=$REGION --aws-vpc-id=$VPC_ID --ip-family=$IP_FAMILY || true)
+  (cd $SCRIPT_DIR && CGO_ENABLED=0 GOOS=$OS_OVERRIDE ginkgo -v -r --timeout 60m --fail-on-pending -- --kubeconfig=$KUBE_CONFIG_PATH --cluster-name=$CLUSTER_NAME --aws-region=$REGION --aws-vpc-id=$VPC_ID --ip-family=$IP_FAMILY || true)
 elif [ "$IP_FAMILY" == "IPv6"  ]; then
-  (cd $SCRIPT_DIR && CGO_ENABLED=0 GOOS=$OS_OVERRIDE ginkgo --skip="instance" -v -r --timeout 60m --failOnPending -- --kubeconfig=$KUBE_CONFIG_PATH --cluster-name=$CLUSTER_NAME --aws-region=$REGION --aws-vpc-id=$VPC_ID --ip-family=$IP_FAMILY || true)
+  (cd $SCRIPT_DIR && CGO_ENABLED=0 GOOS=$OS_OVERRIDE ginkgo --skip="instance" -v -r --timeout 60m --fail-on-pending -- --kubeconfig=$KUBE_CONFIG_PATH --cluster-name=$CLUSTER_NAME --aws-region=$REGION --aws-vpc-id=$VPC_ID --ip-family=$IP_FAMILY || true)
 else
   echo "Invalid IP_FAMILY input, choose from IPv4 or IPv6 only"
   exit
 fi
-=======
-echo "Starting the ginkgo test suite" 
-
-(cd $SCRIPT_DIR && CGO_ENABLED=0 GOOS=$OS_OVERRIDE ginkgo -v -r --timeout 60m --fail-on-pending -- --kubeconfig=$KUBE_CONFIG_PATH --cluster-name=$CLUSTER_NAME --aws-region=$REGION --aws-vpc-id=$VPC_ID || true)
->>>>>>> 02e98874
 
 # tail=-1 is added so that no logs are truncated
 # https://github.com/kubernetes/kubectl/issues/812
